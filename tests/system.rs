--- conflicted
+++ resolved
@@ -198,21 +198,6 @@
     // MSVC deps files are JSON, which we can validate properties of, but will be
     // subtly different on different systems (Windows SDK version, for example)
     let deps: serde_json::Value = serde_json::from_reader(f).expect("Failed to read dep file");
-<<<<<<< HEAD
-    let source = deps[0]["Data"]["Source"]
-        .as_str()
-        .expect("Could not find source in deps file");
-    let object = tempdir
-        .join("test.o")
-        .to_str()
-        .expect("Could not get path to output file")
-        .to_owned();
-    assert_eq!(source, object);
-
-    let includes = deps[0]["Data"]["Includes"]
-        .as_array()
-        .expect("Could not find includes in deps file");
-=======
     let source = deps["Data"]["Source"].as_str().expect("No source found");
     let source = Path::new(source).file_name().expect("No source file name");
     assert_eq!(source, INPUT);
@@ -220,7 +205,6 @@
     let includes = deps["Data"]["Includes"]
         .as_array()
         .expect("No includes found");
->>>>>>> a6c87e47
     assert_ne!(includes.len(), 0);
 }
 
